--- conflicted
+++ resolved
@@ -11,15 +11,11 @@
 } from './app/merge';
 
 import {
-<<<<<<< HEAD
   initializeCompare, closeCompare
 } from './app/compare';
 
 import {
-  closeTool, getConfigOption
-=======
   closeTool, getConfigOption, handleError
->>>>>>> a5e1f728
 } from './app/common';
 
 
