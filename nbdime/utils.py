--- conflicted
+++ resolved
@@ -126,7 +126,27 @@
     return False
 
 
-<<<<<<< HEAD
+def locate_gitattributes(global_=False):
+    """Locate the .gitattributes file
+    
+    returns None if not in a git repo and global=False
+    """
+    if global_:
+        try:
+            bpath = check_output(['git', 'config', '--global', 'core.attributesfile'])
+            gitattributes = os.path.expanduser(bpath.decode('utf8', 'replace').strip())
+        except CalledProcessError:
+            gitattributes = os.path.expanduser('~/.gitattributes')
+    else:
+        # find .gitattributes in current dir
+        path = os.path.abspath('.')
+        if not os.path.exists(os.path.join(path, '.git')):
+            return None
+        gitattributes = os.path.join(path, '.gitattributes')
+    return gitattributes
+
+
+
 def is_prefix_array(parent, child):
     if parent == child:
         return True
@@ -153,24 +173,4 @@
         if a[i] != b[i]:
             break
 
-    return a[:i]
-=======
-def locate_gitattributes(global_=False):
-    """Locate the .gitattributes file
-    
-    returns None if not in a git repo and global=False
-    """
-    if global_:
-        try:
-            bpath = check_output(['git', 'config', '--global', 'core.attributesfile'])
-            gitattributes = os.path.expanduser(bpath.decode('utf8', 'replace').strip())
-        except CalledProcessError:
-            gitattributes = os.path.expanduser('~/.gitattributes')
-    else:
-        # find .gitattributes in current dir
-        path = os.path.abspath('.')
-        if not os.path.exists(os.path.join(path, '.git')):
-            return None
-        gitattributes = os.path.join(path, '.gitattributes')
-    return gitattributes
->>>>>>> a8dc069b
+    return a[:i]