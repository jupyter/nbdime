// Copyright (c) Jupyter Development Team.
// Distributed under the terms of the Modified BSD License.

// This code is based on the CodeMirror mergeview.js source:
// CodeMirror, copyright (c) by Marijn Haverbeke and others
// Distributed under an MIT license: http://codemirror.net/LICENSE

'use strict';

import { Widget, Panel } from '@lumino/widgets';

import type { IStringDiffModel } from '../diff/model';

import {
  DecisionStringDiffModel
} from '../merge/model';

import { offsetToPos, posToOffset, type DiffRangePos } from '../diff/range';

import { ChunkSource, Chunk, lineToNormalChunks } from '../chunking';

import { EditorWidget } from './editor';

import { valueIn, hasEntries, splitLines, copyObj } from './util';

import {
  Extension,
  StateEffect,
  StateField,
  ChangeDesc,
  RangeSetBuilder,
  RangeSet
} from '@codemirror/state';

import {
  EditorView,
  Decoration,
  DecorationSet,
  WidgetType,
  GutterMarker,
  gutter,
  BlockInfo
} from '@codemirror/view';

import { LegacyCodeMirror } from '../legacy_codemirror/cmconfig';
const PICKER_SYMBOL = '\u27ad';
const CONFLICT_MARKER = '\u26A0'; // '\u2757'

export enum DIFF_OP {
  DIFF_DELETE = -1,
  DIFF_INSERT = 1,
  DIFF_EQUAL = 0
}

export enum EventDirection {
  INCOMING,
  OUTGOING
}

export type DiffClasses = {
  [key: string]: string;
  chunk: string;
  start: string;
  end: string;
  insert: string;
  del: string;
  connect: string;
  gutter: string;
};

const GUTTER_PICKER_CLASS = 'jp-Merge-gutter-picker';
const GUTTER_CONFLICT_CLASS = 'jp-Merge-gutter-conflict';
const CHUNK_CONFLICT_CLASS = 'jp-Merge-conflict';

export type EditorDecorationsDict = {
  [key: string]: Decoration;
  chunk: Decoration;
  start: Decoration;
  end: Decoration;
  conflict: Decoration;
  endEmpty: Decoration;
  inserted: Decoration;
  deleted: Decoration;
};

export type MergeViewDecorationDict = {
  [key: string]: EditorDecorationsDict;
  left: EditorDecorationsDict;
  right: EditorDecorationsDict;
  localMerge: EditorDecorationsDict;
  remoteMerge: EditorDecorationsDict;
  customMerge: EditorDecorationsDict;
  eitherMerge: EditorDecorationsDict;
  mixedMerge: EditorDecorationsDict;
};

const conflictDecoration = Decoration.line({ class: CHUNK_CONFLICT_CLASS });

namespace Private {
  export function buildEditorDecorationDict(
    editorType: string,
    chunkAction?: string
  ) {
    const suffix: string = chunkAction ? '-' + chunkAction : '';
    const prefix: string = 'cm-merge' + '-' + editorType;
    const dict: EditorDecorationsDict = {
      chunk: Decoration.line({ class: prefix + '-chunk' + suffix }),
      start: Decoration.line({
        class: prefix + '-chunk' + '-' + 'start' + suffix
      }),
      end: Decoration.line({ class: prefix + '-chunk' + '-' + 'end' + suffix }),
      endEmpty: Decoration.line({
        class: prefix + '-chunk' + '-' + 'end' + suffix + '-empty'
      }),
      conflict: conflictDecoration,
      inserted: Decoration.mark({ class: prefix + '-' + 'inserted'}),
      deleted: Decoration.mark({ class: prefix + '-' + 'deleted'}),
    };
    return dict;
  }
}

const mergeViewDecorationDict: MergeViewDecorationDict = {
  left: Private.buildEditorDecorationDict('l'),
  right: Private.buildEditorDecorationDict('r'),
  localMerge: Private.buildEditorDecorationDict('m', 'local'),
  remoteMerge: Private.buildEditorDecorationDict('m', 'remote'),
  customMerge: Private.buildEditorDecorationDict('m', 'custom'),
  eitherMerge: Private.buildEditorDecorationDict('m', 'either'),
  mixedMerge: Private.buildEditorDecorationDict('m', 'mixed')
};

function getCommonEditorExtensions(): Extension {
  return [
    gutterMarkerField,
    highlightField,
    paddingWidgetField,
    pickerLineChunkMappingField,
    conflictMarkerLineChunkMappingField
  ];
}

function applyMapping({ from, to }: any, mapping: ChangeDesc) {
  const map: any = { from: mapping.mapPos(from), to: mapping.mapPos(to) };
  return map;
}
const addHighlightEffect = StateEffect.define<{
  from: number;
  to: number;
  highlightType: string;
  decorationKey: string;
}>({
  map: applyMapping
});

const removeHighlightEffect = StateEffect.define<{
  highlightType: string;
  decorationKey: string;
}>({
  map: applyMapping
});

const highlightField = StateField.define<DecorationSet>({
  create() {
    return Decoration.none;
  },
  update(highlightRanges, transaction) {
    highlightRanges = highlightRanges.map(transaction.changes);
    for (let e of transaction.effects) {
      let decoration: Decoration;
      if (e.is(addHighlightEffect)) {
        decoration = mergeViewDecorationDict[e.value.decorationKey][e.value.highlightType];
        highlightRanges = highlightRanges.update({
          add: [decoration.range(e.value.from, e.value.to)]
        });
      }
      if (e.is(removeHighlightEffect)) {
        decoration = mergeViewDecorationDict[e.value.decorationKey][e.value.highlightType];
        highlightRanges = highlightRanges.update({
          filter: (from: number, to: number, value: Decoration) => {return (decoration.spec.class !== value.spec.class) },
        });
      }
     }
  return highlightRanges;
},
  provide: field => EditorView.decorations.from(field)
});

export const replacePaddingWidgetEffect= StateEffect.define<DecorationSet>({
  map: (value, mapping) => value.map(mapping)
});

export const paddingWidgetField = StateField.define<DecorationSet>({
  create: () => Decoration.none,
  update: (paddingWidgetRanges, transaction) => {
    for (let e of transaction.effects) {
      if (e.is(replacePaddingWidgetEffect)) {
        return e.value;
      }
    }
    return paddingWidgetRanges.map(transaction.changes);
  },
  provide: field => EditorView.decorations.from(field)
});
class PaddingWidget extends WidgetType {
  constructor(size: number) {
    super();
    this.size = size;
  }
  toDOM() {
    let elt = document.createElement('div');
    elt.className = 'cm-merge-spacer';
    elt.style.height = this.size + 'px';
    elt.style.minWidth = '1px';

    return elt;
  }
  size: number;
}

const addGutterMarkerEffect = StateEffect.define<{pos: number, on: boolean, type: string}>({
  map: (val, mapping) => ({pos: mapping.mapPos(val.pos), on: val.on, type: val.type})
})

const removeGutterMarkerEffect = StateEffect.define<{type: string}>({
  map: (val) => ({type: val.type})
})

const gutterMarkerField = StateField.define<RangeSet<GutterMarker>>({
  create:() => {
    return RangeSet.empty;
  },
  update: (gutters, transaction) => {
    gutters = gutters.map(transaction.changes);
    for (let e of transaction.effects) {
      if (e.is(addGutterMarkerEffect)) {
        if (e.value.on) {
          const marker: GutterMarker = e.value.type === 'picker'? pickerMarker: conflictMarker;
          gutters = gutters.update({add: [marker.range(e.value.pos)]});
        }
      }
      if (e.is(removeGutterMarkerEffect)) {
        gutters = RangeSet.empty;
      }
    }
    return gutters;
  }
})
const pickerMarker = new (class extends GutterMarker {
  toDOM() {
    let pickerMarker = elt('div', PICKER_SYMBOL);
    pickerMarker.className = GUTTER_PICKER_CLASS;
    return pickerMarker;
  }
})();

 const conflictMarker = new (class extends GutterMarker {
  toDOM() {
    let conflictMarker = elt('div', CONFLICT_MARKER);
    conflictMarker.className = GUTTER_CONFLICT_CLASS;
    return conflictMarker;
  }
})();

const addLineChunkMappingEffect = StateEffect.define<{line: number, chunk: Chunk, type: String}>({
  map: (val, mapping) => ({line: mapping.mapPos(val.line), chunk: val.chunk, type: val.type})
})

const removeLineChunkMappingEffect = StateEffect.define<{type: String}>({
  map: (val) => ({type: val.type})
})

const pickerLineChunkMappingField = StateField.define<Map<number, Chunk>>({
  create:() => {
    return new Map();
  },
  update: (lineChunkMapping, transaction) => {
    let newLineChunkMapping = lineChunkMapping ;
    for (let e of transaction.effects) {
      if (e.is(addLineChunkMappingEffect) && e.value.type === 'picker') {
          newLineChunkMapping.set(e.value.line, e.value.chunk)
      }
    }
    return newLineChunkMapping;
  }
})

const conflictMarkerLineChunkMappingField = StateField.define<Map<number, Chunk>>({
  create:() => {
    return new Map();
  },
  update: (lineChunkMapping, transaction) => {
    let newLineChunkMapping = lineChunkMapping ;
    for (let e of transaction.effects) {
      if (e.is(addLineChunkMappingEffect) && e.value.type === 'conflict') {
          newLineChunkMapping.set(e.value.line, e.value.chunk)
      }
    }
    return newLineChunkMapping;
  }
})

/**
 *
 * A wrapper view for showing StringDiffModels in a MergeView
 */
export function createNbdimeMergeView(remote: IStringDiffModel): MergeView;
export function createNbdimeMergeView(
  remote: IStringDiffModel | null,
  local: IStringDiffModel | null,
  merged: IStringDiffModel,
  readOnly?: boolean
): MergeView;
export function createNbdimeMergeView(
  remote: IStringDiffModel | null,
  local?: IStringDiffModel | null,
  merged?: IStringDiffModel,
  readOnly?: boolean
): MergeView {
  let opts: IMergeViewEditorConfiguration = {
    remote,
    local,
    merged,
    readOnly,
    orig: null
  };

  let mergeview = new MergeView(opts);
  let editors: DiffView[] = [];
  if (mergeview.left) {
    editors.push(mergeview.left);
  }
  if (mergeview.right) {
    editors.push(mergeview.right);
  }
  if (mergeview.merge) {
    editors.push(mergeview.merge);
  }

  let mimetype = (remote || merged!).mimetype;
  if (mimetype) {
    // Set the editor mode to the MIME type.
    for (let e of editors) {
      e.remoteEditorWidget.model.mimeType = mimetype;
    }
    mergeview.base.model.mimeType = mimetype;
  }
  return mergeview;
}

/**
 * Used by MergeView to show diff in a string diff model
 */
export class DiffView {
  constructor(
    model: IStringDiffModel,
    type: 'left' | 'right' | 'merge',
    listener: Extension,
    mergeControlGutter: Extension,
    options: IMergeViewEditorConfiguration
  ) {
    this.model = model;
    this.type = type;
    let remoteValue = this.model.remote || '';
    //this.remoteEditorWidget = new EditorWidget(remoteValue, copyObj({readOnly: !!options.readOnly}, options));
    this._remoteEditorWidget = new EditorWidget(remoteValue); // OPTIONS TO BE GIVEN
    this._remoteEditorWidget.editor.injectExtension([listener, mergeControlGutter, getCommonEditorExtensions()]);
    this.showDifferences = options.showDifferences !== false;
  }

  init(baseWidget: EditorWidget) {
    this.baseEditorWidget = baseWidget;
    const baseEditor = this.baseEditorWidget.cm;
    const remoteEditor = this.remoteEditorWidget.cm;
    this.lineChunks = this.model.getLineChunks();
    this.chunks = lineToNormalChunks(this.lineChunks);
    this.updateView(baseEditor, remoteEditor);
  }

  updateView( baseEditor: EditorView, remoteEditor: EditorView) {
    this.clearHighlighting(
      remoteEditor,
      this.model.additions,
      this.chunks,
      DIFF_OP.DIFF_INSERT
    );

    this.clearHighlighting(
      baseEditor,
      this.model.deletions,
      this.chunks,
      DIFF_OP.DIFF_DELETE
    );

    this.updateHighlighting(
      remoteEditor,
      this.model.additions,
      this.chunks,
      DIFF_OP.DIFF_INSERT
    );

    this.updateHighlighting(
      baseEditor,
      this.model.deletions,
      this.chunks,
      DIFF_OP.DIFF_DELETE
    );

    this.syncScroll(baseEditor, remoteEditor);
    this.syncScroll(remoteEditor, baseEditor);
  }
    syncModel() {
      if (!this.modelInvalid()) {
        return;
      }
      let editor = this.remoteEditorWidget.cm;
      let updatedLineChunks = this.model.getLineChunks();
      let updatedChunks = lineToNormalChunks(updatedLineChunks);
      if (this.model.remote === editor.state.doc.toString()) {
        // Nothing to do except update chunks
        this.lineChunks = updatedLineChunks;
        this.chunks = updatedChunks;
        return;
      }
      let cursor = editor.state.selection.main.head
      let newLines = splitLines(this.model.remote!);
      editor.dispatch({
        changes: {from: 0, to: editor.state.doc.length, insert: newLines.slice(0, newLines.length).join('')}
      });
      this.remoteEditorWidget.cm.dispatch({selection: {anchor: cursor}})
      this.lineChunks = updatedLineChunks;
      this.chunks = updatedChunks;
  }

  buildGap(): HTMLElement {
    let lock = (this.lockButton = elt('div', undefined, 'cm-merge-scrolllock'));
    lock.title = 'Toggle locked scrolling';
    let lockWrap = elt('div', [lock], 'cm-merge-scrolllock-wrap');
    lock.innerHTML = '\u21db&nbsp;&nbsp;\u21da';
    lock.addEventListener("scroll", (event) => {
       this.setScrollLock(!this.lockScroll);
      });
    return (this.gap = elt('div', [lockWrap], 'cm-merge-gap'));
  }

  setScrollLock(val: boolean, action?: boolean) {
    this.lockScroll = val;
    if (val && action !== false) {
      this.syncScroll(this.baseEditorWidget.cm, this.remoteEditorWidget.cm);
    }
    if (this.lockButton) {
      this.lockButton.innerHTML = val ? '\u21db\u21da' : '\u21db&nbsp;&nbsp;\u21da';
    }
  }

  protected modelInvalid(): boolean {
    return this.model instanceof DecisionStringDiffModel &&
            this.model.invalid;
  }

 /**
   * Sync scrolling between base and own editors. `type` is used to indicate
   * which editor is the source, and which editor is the destination of the sync.
   */
  protected syncScroll (srcEditor: EditorView, destEditor: EditorView): void {
    if (this.modelInvalid()) {
      return;
    }
    /*if (!this.lockScroll) {
      return;
    }*/

    let srcScroller = srcEditor.scrollDOM;
    let destScroller = destEditor.scrollDOM;
    srcScroller.addEventListener("scroll", (event) => {
      window.requestAnimationFrame(function() {destScroller.scrollLeft = srcScroller.scrollLeft;})
    });
    return;
  }

  private getDecorationKey(sources: ChunkSource[]): string {
    let s: string = this.type;
    let res: string = s;
    if (this.type === 'merge') {
      s = sources[0].action;
      res = s + 'Merge'
      if (sources.length > 1) {
        for (let si of sources.slice(1)) {
          if (si.action !== s) {
            res = 'mixedMerge';
            break;
          }
        }
      }
    }
    return res;
  }

  private getConflictState(sources: ChunkSource[]): boolean {
    let conflict = false;
    if (sources.length > 0) {
      for (let s of sources) {
        if (s.decision.conflict) {
          conflict = true;
          break;
        }
      }
    }
    return conflict;
  }

private createGutterEffects (editor: EditorView, chunk: Chunk, pos: number, on: true, type: string) {
  let effects: StateEffect<unknown>[] = [];

  let gutterEffect = addGutterMarkerEffect.of({
    pos: pos,
    on: on,
    type: type
  })
  effects.push(gutterEffect);

  let line: number = offsetToPos(editor.state.doc, pos).line;
  let mappingEffect = addLineChunkMappingEffect.of({
    line: line,
    chunk: chunk,
    type: type
  });
  effects.push(mappingEffect);
  return effects;

}

/* Add line backgrounds and gutter markers effects*/
  private buildLineEffects(editor: EditorView, chunkArray: Chunk[]) {
    let effects: StateEffect<unknown>[] = [];
    let isbaseEditor = editor === this.baseEditorWidget.cm;
    for (let chunk of chunkArray) {
      let sources: ChunkSource[] = chunk.sources;
      let decorationKey = this.getDecorationKey(sources);
      let conflict = this.getConflictState(sources);
      let chunkFirstLine: number;
      let chunkLastLine: number;

      if (isbaseEditor) {
        chunkFirstLine = chunk.baseFrom;
        chunkLastLine = chunk.baseTo;
      } else {
        chunkFirstLine = chunk.remoteFrom;
        chunkLastLine = chunk.remoteTo;
      }
      for (let i = chunkFirstLine; i < chunkLastLine; i++) {
        const pos: any = { line: i, column: 0 };
        const startingOffset = posToOffset(editor.state.doc, pos);

        effects.push(addHighlightEffect.of({
          from: startingOffset,
          to: startingOffset,
          highlightType: 'chunk',
          decorationKey: decorationKey
        }));

        if (conflict) {

          effects.push(addHighlightEffect.of({
            from: startingOffset,
            to: startingOffset,
            highlightType: 'conflict',
            decorationKey: decorationKey
          }));

        }
        if (i === chunkFirstLine) {
          effects.push(addHighlightEffect.of({
            from: startingOffset,
            to: startingOffset,
            highlightType: 'start',
            decorationKey: decorationKey
          }));

         if (!decorationKey.includes('Merge') ) {
            // For all editors except merge editor, add a picker button
            effects = effects.concat(this.createGutterEffects(editor, chunk, startingOffset, true, 'picker'));
          } else if (editor === this.baseEditorWidget.cm) {
           for (let s of sources) {
              if (s.decision.action === 'custom' &&
                  !hasEntries(s.decision.localDiff) &&
                  !hasEntries(s.decision.remoteDiff)) {

                // We have a custom decision, add picker on base only!*/
                effects = effects.concat(this.createGutterEffects(editor, chunk, startingOffset, true, 'picker'));
              }
            }
          } else if (conflict && editor === this.remoteEditorWidget.cm) {
            effects = effects.concat(this.createGutterEffects(editor, chunk, startingOffset, true, 'conflict'));
          }
        }
        if (i === chunkLastLine - 1) {
          effects.push(addHighlightEffect.of({
            from: startingOffset,
            to: startingOffset,
            highlightType: 'end',
            decorationKey: decorationKey
          }));
        }
      }
      if (chunkFirstLine === chunkLastLine) {
        const startingOffset = posToOffset(editor.state.doc, { line: chunkFirstLine, column: 0 });
        effects.push(addHighlightEffect.of({
          from: startingOffset,
          to: startingOffset,
          highlightType: 'endEmpty',
          decorationKey: decorationKey
        }));
        if (!decorationKey.includes('Merge')) {
          effects = effects.concat(this.createGutterEffects(editor, chunk, chunkLastLine, true, 'picker'));

        } else if (conflict) {
          effects = effects.concat(this.createGutterEffects(editor, chunk, startingOffset, true, 'picker'));

        }
      }
    }
    return effects;
  }

  private clearLineEffects(editor: EditorView, chunkArray: Chunk[]) {
    let effects: StateEffect<unknown>[] = [];

    for (let chunk of chunkArray) {
      let sources: ChunkSource[] = chunk.sources;
      let decorationKey = this.getDecorationKey(sources);
      effects.push(removeHighlightEffect.of({highlightType: 'chunk', decorationKey: decorationKey}));
      effects.push(removeHighlightEffect.of({highlightType: 'conflict', decorationKey: decorationKey}));
      effects.push(removeHighlightEffect.of({highlightType: 'start', decorationKey: decorationKey}));
      effects.push(removeHighlightEffect.of({highlightType: 'end', decorationKey: decorationKey}));
    }

    if (editor !== this.baseEditorWidget.cm) {
      effects.push(removeGutterMarkerEffect.of({type: 'all' }));
      effects.push(removeLineChunkMappingEffect.of({type: 'picker'}));
      effects.push(removeLineChunkMappingEffect.of({type: 'conflict'}));
    }
    return effects;
  }

  private buildCharacterHighlighting(
    editor: EditorView,
    diffRanges: DiffRangePos[],
    markType: DIFF_OP
  ) {
    let effects: StateEffect<unknown>[] = [];
    let sources: ChunkSource[] = [];
    if (markType === DIFF_OP.DIFF_INSERT || markType === DIFF_OP.DIFF_DELETE) {
      let highlightType: string = markType === DIFF_OP.DIFF_DELETE ? 'deleted' : 'inserted';

      for (let r of diffRanges) {
        if (r.source !== undefined) {
          sources.push(r.source);
        }
        let decorationKey = this.getDecorationKey(sources);
        let startingOffset = posToOffset(editor.state.doc, {
          line: r.from.line,
          column: r.from.column
        });
        let endingOffset = posToOffset(editor.state.doc, {
          line: r.to.line,
          column: r.to.column
        });
        effects.push(addHighlightEffect.of({
          from: startingOffset,
          to: endingOffset,
          highlightType: highlightType,
          decorationKey: decorationKey
        }));
      }
    }
    return effects;
  }

  private clearCharacterHighlighting(
    editor: EditorView,
    diffRanges: DiffRangePos[],
    markType: DIFF_OP
  ) {
    let effects: StateEffect<unknown>[] = [];
    let sources: ChunkSource[] = [];
    if (markType === DIFF_OP.DIFF_INSERT || markType === DIFF_OP.DIFF_DELETE) {
      let highlightType: string = markType === DIFF_OP.DIFF_DELETE ? 'deleted' : 'inserted';
      for (let r of diffRanges) {
        if (r.source !== undefined) {
          sources.push(r.source);
        }
        let decorationKey = this.getDecorationKey(sources);
        effects.push(removeHighlightEffect.of({highlightType: highlightType, decorationKey: decorationKey}));
      }
    }
    return effects;
  }

  protected updateHighlighting(
    editor: EditorView,
    diffRanges: DiffRangePos[],
    chunkArray: Chunk[],
    type: DIFF_OP
  ) {
    let self = this;
    let LineHighlightEffects: StateEffect<unknown>[] =
      self.buildLineEffects(editor, chunkArray);
    let MarkHighlightEffects: StateEffect<unknown>[] =
      self.buildCharacterHighlighting(editor, diffRanges, type);
    let effects: StateEffect<unknown>[] =
      LineHighlightEffects.concat(MarkHighlightEffects);
    editor.dispatch({ effects });
  }

  protected clearHighlighting(
    editor: EditorView,
    diffRanges: DiffRangePos[],
    chunkArray: Chunk[],
    type: DIFF_OP
  ) {
    let self = this;
    let clearLineEffects: StateEffect<unknown>[] =
      self.clearLineEffects(editor, chunkArray);
    let clearCharacterHighlightEffects: StateEffect<unknown>[] =
      self.clearCharacterHighlighting(editor, diffRanges, type);
    let effects: StateEffect<unknown>[] =
      clearLineEffects.concat(clearCharacterHighlightEffects);
    editor.dispatch({ effects });
  }

  get remoteEditorWidget(): EditorWidget {
    return this._remoteEditorWidget;
  }

  baseEditorWidget: EditorWidget;
  private _remoteEditorWidget: EditorWidget;
  model: IStringDiffModel;
  type: string;
  showDifferences: boolean;
  dealigned: boolean;
  forceUpdate: Function;
  chunks: Chunk[];
  lineChunks: Chunk[];
  gap: HTMLElement;
  lockScroll: boolean;
  updating: boolean;
  updatingFast: boolean;
  protected lockButton: HTMLElement;
}

/**
 * From a line in base, find the matching line in another editor by line chunks
 *
 */
function getMatchingEditLineLC(toMatch: Chunk, chunks: Chunk[]): number {
  let editLine = toMatch.baseFrom;
  for (let i = 0; i < chunks.length; ++i) {
    let chunk = chunks[i];
    if (chunk.baseFrom === editLine) {
      return chunk.remoteTo;
    }
    if (chunk.baseFrom > editLine) {
      break;
    }
  }
  return toMatch.baseTo;
}

/**
 * Find which line numbers align with each other, in the
 * set of DiffViews. The returned array is of the format:
 *
 * [ aligned line #1:[Edit line number, (DiffView#1 line number, DiffView#2 line number,) ...],
 *   aligned line #2 ..., etc.]
 */

function findAlignedLines(dvs: DiffView[]): number[][] {
  let linesToAlign: number[][] = [];
  let ignored: number[] = [];

  // First fill directly from first DiffView
  let dv = dvs[0];
  let others = dvs.slice(1);
  for (let i = 0; i < dv.lineChunks.length; i++) {
    let chunk = dv.lineChunks[i];

    let lines = [chunk.baseTo, chunk.remoteTo];

    for (let o of others) {
      lines.push(getMatchingEditLineLC(chunk, o.lineChunks));
    }
    if (linesToAlign.length > 0 &&
        linesToAlign[linesToAlign.length - 1][0] === lines[0]) {
      let last = linesToAlign[linesToAlign.length - 1];
      for (let j = 0; j < lines.length; ++j) {
        last[j] = Math.max(last[j], lines[j]);
      }
    } else {
      if (linesToAlign.length > 0) {
        let prev = linesToAlign[linesToAlign.length - 1];
        let diff: number | null = lines[0] - prev[0];
        for (let j = 1; j < lines.length; ++j) {
          if (diff !== lines[j] - prev[j]) {
            diff = null;
            break;
          }
        }
        if (diff === null) {
          linesToAlign.push(lines);
        } else {
          ignored.push(lines[0]);
          continue;
        }
      } else {
        linesToAlign.push(lines);
      }
    }
  }
  // Then fill any chunks from remaining DiffView, which are not already added
  for (let o = 0; o < others.length; o++) {
    for (let i = 0; i < others[o].lineChunks.length; i++) {
      let chunk = others[o].lineChunks[i];
      // Check against existing matches to see if already consumed:
      let j = 0;
      for (; j < linesToAlign.length; j++) {
        let align = linesToAlign[j];
        if (valueIn(chunk.baseTo, ignored)) {
          // Chunk already consumed, continue to next chunk
          j = -1;
          break;
        } else if (align[0] >= chunk.baseTo) {
          // New chunk, which should be inserted in pos j,
          // such that linesToAlign are sorted on edit line
          break;
        }
      }
      if (j > -1) {
        let lines = [chunk.baseTo,
                     getMatchingEditLineLC(chunk, dv.lineChunks)];
        for (let k = 0; k < others.length; k++) {
          if (k === o) {
            lines.push(chunk.remoteTo);
          } else {
            lines.push(getMatchingEditLineLC(chunk, others[k].lineChunks));
          }
        }
        if (linesToAlign.length > j && linesToAlign[j][0] === chunk.baseTo) {
          let last = linesToAlign[j];
          for (let k = 0; k < lines.length; ++k) {
            last[k] = Math.max(last[k], lines[k]);
          }
        } else {
          linesToAlign.splice(j, 0, lines);
        }
      }
    }
  }
  console.log('Lines to align:', linesToAlign);
  return linesToAlign;
}
export interface IMergeViewEditorConfiguration
  extends LegacyCodeMirror.EditorConfiguration {

  /**
   * Original value, not used
   */
  orig: any;

  /**
   * Provides remote diff of document to be shown on the right of the base.
   * To create a diff view, provide only remote.
   */
  remote: IStringDiffModel | null;

  /**
   * Provides local diff of the document to be shown on the left of the base.
   * To create a diff view, omit local.
   */
  local?: IStringDiffModel | null;

  /**
   * Provides the partial merge input for a three-way merge.
   */
  merged?: IStringDiffModel;

  /**
   * When true, the base of a three-way merge is shown. Defaults to true.
   */
  showBase?: boolean;

  /**
   * When true, changed pieces of text are highlighted. Defaults to true.
   */
  showDifferences?: boolean;
}

// Merge view, containing 1 or 2 diff views.
export class MergeView extends Panel {
  constructor(options: IMergeViewEditorConfiguration) {
    super()
    this.options = options;
    this.measuring = -1;
    let remote = options.remote;
    let local = options.local || null;
    let merged = options.merged || null;
    //let panes: number = 0;
    let left: DiffView | null = (this.left = null);
    let right: DiffView | null = (this.right = null);
    let merge: DiffView | null = (this.merge = null);
    this.diffViews = [];
    let main = options.remote || options.merged;
    if (!main) {
      throw new Error('Either remote or merged model needs to be specified!');
    }
    options.value = main.base !== null ? main.base : main.remote;
    options.lineNumbers = options.lineNumbers !== false;
    // Whether merge view should be readonly
    let readOnly = options.readOnly;
    // For all others:
    options.readOnly = true;
    this.aligning = true;

    // listener extension to track for changes in the editorView
    const listener = EditorView.updateListener.of(update => {
      if (this.measuring < 0 && (/*update.heightChanged || */update.viewportChanged)
      && !update.transactions.some(tr => tr.effects.some(e => e.is(replacePaddingWidgetEffect)))) {
        this.alignViews();
      }
    });
    // mergeControlGutter to set the gutter in a given editor and the mousedown events for picker markers
    const mergeControlGutter = [
      gutterMarkerField,
      gutter({
        class: "cm-gutter",
        markers: editor => editor.state.field(gutterMarkerField),
        initialSpacer: () => pickerMarker,
        domEventHandlers: {
          mousedown: (editor, line) => {
            this.onGutterClick(editor, line);
            return true;
          }
        }
      })
    ]

    /*
     * Different cases possible:
     *   - Local and merged supplied: Merge:
     *     - Always use left, right and merge panes
     *     - Use base if `showBase` not set to false
     *   - Only remote supplied: Diff:
     *     - No change: Use ony base editor
     *     - Entire content added/deleted: Use only base editor,
     *       but with different classes
     *     - Partial changes: Use base + right editor
     */

    let dvOptions = options; // as CodeMirror.MergeView.MergeViewEditorConfiguration;

    if (merged) {

      //options.gutters = [GUTTER_CONFLICT_CLASS, GUTTER_PICKER_CLASS];
      if (options.lineWrap === undefined) {
        // Turn off linewrapping for merge view by default, keep for diff
        options.lineWrap = false;
      }
    }
    //this.base = new EditorWidget(options.value, copyObj({readOnly: !!options.readOnly}, options));
    this.base = new EditorWidget(options.value);
    this.base.editor.injectExtension([listener, mergeControlGutter, getCommonEditorExtensions()]);

    /******************************Merge******************************** */
    if (merged) {
      this.gridPanel = new Panel();
      this.addWidget(this.gridPanel);
      this.gridPanel.addClass('cm-merge-grid-panel');
      let showBase = options.showBase !== false;

      if (!showBase) {
        this.base.node.style.display = 'hidden';
      }

      let leftWidget: Widget;
      if (!local || local.remote === null) {
        // Local value was deleted
        left = this.left = null;
        leftWidget = new Widget({
          node: elt('div', 'Value missing', 'jp-mod-missing')
        });
      } else {
        left = this.left = new DiffView(
          local,
          'left',
          listener,
          mergeControlGutter,
          copyObj(dvOptions)
        );
        this.diffViews.push(left);
        leftWidget = left.remoteEditorWidget;

      }
      this.gridPanel.addWidget(leftWidget);
      leftWidget.addClass('cm-merge-left-editor');

      if (showBase) {
        this.gridPanel.addWidget(this.base);
        this.base.addClass('cm-central-editor');
      }

      let rightWidget: Widget;

      if (!remote || remote.remote === null) {
        // Remote value was deleted
        right = this.right = null;
        rightWidget = new Widget({
          node: elt('div', 'Value missing', 'jp-mod-missing')
        });
      } else {
        right = this.right = new DiffView(
          remote,
          'right',
          listener,
          mergeControlGutter,
          copyObj(dvOptions)
        );
        this.diffViews.push(right);
        rightWidget = right.remoteEditorWidget;
      }
      this.gridPanel.addWidget(rightWidget);
      rightWidget.addClass('cm-merge-right-editor');

      merge = this.merge = new DiffView(
        merged,
        'merge',
        listener,
        mergeControlGutter,
        copyObj({ readOnly }, copyObj(dvOptions))
      );
      this.diffViews.push(merge);
      let mergeWidget = merge.remoteEditorWidget;
      this.gridPanel.addWidget(mergeWidget);
      mergeWidget.addClass('cm-merge-editor');

      //panes = 3 + (showBase ? 1 : 0);
    /******************************Diff******************************** */
    } else if (remote) {
      this.gridPanel = new Panel();
      this.addWidget(this.gridPanel);
      this.gridPanel.addClass('cm-diff-grid-panel');
      // If in place for type guard
      this.gridPanel.addWidget(this.base);
      this.base.addClass('cm-diff-left-editor');
      if (remote.unchanged || remote.added || remote.deleted) {
        if (remote.unchanged) {
          this.base.addClass('cm-merge-pane-unchanged');
        } else if (remote.added) {
          this.base.addClass('cm-merge-pane-added');
        } else if (remote.deleted) {
          this.base.addClass('cm-merge-pane-deleted');
        }
        //panes = 1;
      } else {
        right = this.right = new DiffView(
          remote,
          'right',
          listener,
          mergeControlGutter,
          dvOptions
        );
        this.diffViews.push(right);
        let rightWidget = right.remoteEditorWidget;
        rightWidget.addClass('cm-diff-right-editor');
        this.addWidget(new Widget({node: right.buildGap()}));
        this.gridPanel.addWidget(rightWidget);

        //panes = 2;
      }
        /*this.addWidget(new Widget({
          node: elt('div', null, 'cm-merge-clear', 'height: 0; clear: both;')
        }));
      this.addClass('cm-merge');
      this.addClass('cm-merge-' + panes + 'pane');*/
    }

    for (let dv of [left, right, merge]) {
      if (dv) {
        dv.init(this.base);
      }
    }
    this.aligning = false;
    this.scheduleAlignViews();
  }
  alignViews() {
    let lineHeight = 20.2;
    if (this.aligning) {
      return;
    }
    this.aligning = true;
    // Find matching lines
    let linesToAlign = findAlignedLines(this.diffViews);
    // Function modifying DOM to perform alignment:
    let self: MergeView = this;
    let editors: EditorView[] = [self.base.cm];
    let builders: RangeSetBuilder<Decoration>[] = [];
      for (let dv of self.diffViews) {
        editors.push(dv.remoteEditorWidget.cm);
      }
      for (let i = 0; i < editors.length; i++) {
        builders.push(new RangeSetBuilder<Decoration>());
      }

<<<<<<< HEAD
      let index_max = editors.length*linesToAlign.length;
      let paddingsPositions: number[] = new Array(index_max).fill(0)
      let paddingsHeights: number[] = new Array(index_max).fill(0)
      let sumDeltas: number[] = new Array(index_max).fill(0)
      let delta: number[] = new Array(index_max).fill(0)
      let new_alignment:number[]=new Array(editors.length).fill(0);
      let new_editor_number_of_lines = new Array(editors.length).fill(0)

      for (let ln = 0; ln < linesToAlign.length; ln++) {
        console.log('***************************');
        console.log('ln=', ln)
        for (let i = 0; i < editors.length; i++) {
          let curr_index = (ln*editors.length) + i;
          let prev_index = ((ln-1)*editors.length) + i;
          let alignment:number[] = linesToAlign[ln];
          if (alignment[i] !== null) {
            if (ln ===0 ){
              delta[curr_index] = Math.abs(alignment[i] - Math.max(...alignment));
              new_editor_number_of_lines[i] = editors[i].state.doc.lines + Math.abs(delta[curr_index])
              sumDeltas[curr_index]+= delta[curr_index];
              paddingsHeights[curr_index] = delta[curr_index] * lineHeight;
              new_editor_number_of_lines[i] = editors[i].state.doc.lines + sumDeltas[curr_index]
              new_alignment[i]= alignment[i];
              paddingsPositions[curr_index] = new_alignment[i];

            } else {
              if (editors.length<3) { /*******diff web application******/
                if(i===0){
                  new_alignment[i] =  alignment[i] + sumDeltas[(ln-1)*editors.length+i];
                  new_alignment[i+1] =  alignment[i+1] + sumDeltas[(ln-1)*editors.length+i+1];
                }
                if(i===1){
                  new_alignment[i-1] =  alignment[i-1] + sumDeltas[(ln-1)*editors.length+i-1];
                  new_alignment[i] =  alignment[i] + sumDeltas[(ln-1)*editors.length+i];
                }
              } else { /*******merge web application******/
                /*to be done*/
              }
              delta[curr_index] = Math.abs(new_alignment[i] - Math.max(...new_alignment));
              sumDeltas[curr_index] = sumDeltas[prev_index] + delta[curr_index];
              paddingsPositions[curr_index] = new_alignment[i];
              paddingsHeights[curr_index] = delta[curr_index] * lineHeight;
              new_editor_number_of_lines[i] = editors[i].state.doc.lines + sumDeltas[curr_index]
            }
          }
          let offset: number = 0;
          let height: number = paddingsHeights[curr_index];
          let side : number = 1; /*padding inserted below*/
          let pos: any;
          console.log('i:',i)
          console.log('new_alignment(i):',new_alignment[i]);
          console.log('new number of lines:',new_editor_number_of_lines[i]);
          let test = new PaddingWidget(height);
          console.log('test:', test)


          if (new_alignment[i] < editors[i].state.doc.lines) {
            console.log('line of the padding:', paddingsPositions[curr_index]-1)
            console.log('number of lines:', editors[i].state.doc.lines)
            pos = {line: paddingsPositions[curr_index]-1, column: 0};
            offset = posToOffset(editors[i].state.doc, pos);
            side = -1;// padding inserted above
            console.log('offset:', offset);
            console.log('side:', side);

            if(height>=lineHeight) {
              builders[i].add(offset, offset, Decoration.widget({
              widget: new PaddingWidget(height),
              block: true,
              side: side
            }))

          }
        }
        else {
          if (new_alignment[i] < editors[i].state.doc.lines) {
            console.log('line of the padding:', paddingsPositions[curr_index]-1)
            console.log('number of lines:', editors[i].state.doc.lines)
            pos = {line: paddingsPositions[curr_index]-1, column: 0};
            offset = posToOffset(editors[i].state.doc, pos);
            side = -1;// padding inserted above
            console.log('offset:', offset);

        }
          console.log('Cant treat this case for the moment');
      }
      }
    }

    console.log('paddingsPositions',paddingsPositions);
    console.log('paddingsHeights',paddingsHeights);
    console.log('new_editor_number_of_lines:', new_editor_number_of_lines);
    console.log('sumDeltas:', sumDeltas)
=======
    const sumDeltas = new Array(editors.length).fill(0);
    const nLines = editors.map(editor => editor.state.doc.lines);
    
    for (const alignment_ of linesToAlign) {
      // console.log('alignement ', alignment_)
      // console.log('sumDeltas', sumDeltas)
      const alignment = alignment_.slice(0, 3)
      const lastLine = Math.max(...alignment);
      const lineDeltas = alignment.map((line, idx) => lastLine - line - sumDeltas[idx]);
      // console.log('lineDeltas', lineDeltas)
      // If some spacers will be before the current line, it means all other editors
      // must add a spacer.
      const minDelta = Math.min(...lineDeltas);
      const correctedDeltas = lineDeltas.map(line => line - minDelta);
      // console.log('correctedDeltas', correctedDeltas)
    
      correctedDeltas.forEach((delta, idx) => {
        const side = -1;
        const line = alignment[idx] - 1;

        if (delta > 0 && line < nLines[idx]) {
          sumDeltas[idx] += delta;

          const offset = posToOffset(editors[idx].state.doc, {
            line,
            column: 0
          });
    
          builders[idx].add(offset, offset, Decoration.widget({
            widget: new PaddingWidget(delta * lineHeight),
            block: true,
            side
          }));
        }
      });
    }

    // Last spacer
    const totalHeight = nLines.map((line, idx) => line + sumDeltas[idx]);
    const maxHeight = Math.max(...totalHeight);
    totalHeight.slice(0, 3).forEach((line, idx) => {
      if(maxHeight > line) {
        const end = editors[idx].state.doc.length;
        const delta = maxHeight - line;
        sumDeltas[idx] += delta;
        builders[idx].add(end, end, Decoration.widget({
          widget: new PaddingWidget(delta * lineHeight),
          block: true,
          side: 1
        }));
      }
    })
>>>>>>> eff078a3

    for (let i = 0; i < editors.length; i++) {
        let decoSet: DecorationSet = builders[i].finish();
        if (!RangeSet.eq([decoSet], [editors[i].state.field(paddingWidgetField)])) {
          editors[i].dispatch({ effects: replacePaddingWidgetEffect.of(decoSet) });
        }
        console.log('after addition of paddings, number of lines is:',editors[i].state.doc.lines )
      }

    this.aligning = false;
    };

    scheduleAlignViews() {
      if (this.measuring < 0) {
        let win = (this.gridPanel.node.ownerDocument.defaultView || window)
        this.measuring = win.requestAnimationFrame(() => {
          this.measuring = -1;
          this.alignViews();
        })
      }
    }

  protected onGutterClick(editor: EditorView, line: BlockInfo): boolean {
    let effects: StateEffect<unknown>[] = [];
    let offset: number = line.from;
    let gutterMarkerline: number = offsetToPos(editor.state.doc, offset).line;
    let isPicker: boolean = editor!=this.merge?.remoteEditorWidget.cm;

    if (isPicker) {
      let pickerLineChunksMapping = editor.state.field(pickerLineChunkMappingField);
      let chunk: Chunk = pickerLineChunksMapping.get(gutterMarkerline)!;
      let sources: ChunkSource[] = chunk.sources;

      if (!(editor == this.base.cm)) {
        for (let source of sources) {
          source.decision.action = source.action;
        }
      } else if (this.merge && editor === this.base.cm) {
        for (let source of sources) {
          source.decision.action = 'base';
        }
      }
      for (let i=sources.length - 1; i >= 0; --i) {
        let source = sources[i];
        if (this.merge && hasEntries(source.decision.customDiff)) {
          // Custom diffs are cleared on pick,
          // as there is no way to re-pick them
          source.decision.customDiff = [];
        }
      }
        if (sources.length === 0) {
        // All decisions empty, remove picker
        // In these cases, there should only be one picker, on base
        // so simply remove the one we have here
      }
      effects.push(addGutterMarkerEffect.of({
        pos: line.from,
        on: false,
        type: 'picker'
      }))
    } else  { // conflict picker
      let conflictLineChunksMapping = editor.state.field(conflictMarkerLineChunkMappingField);
      let chunk: Chunk = conflictLineChunksMapping.get(gutterMarkerline)!;
      let sources: ChunkSource[] = chunk.sources;

      for (let source of sources) {
        if (editor !== this.base.cm) {
          source.decision.conflict = false;
        }
      }
    }

    editor.dispatch({effects: effects});
    this.updateDiffModels();
    this.updateDiffViews();
    this.alignViews();
    return true;
  }

  private updateDiffModels() {
    for (let dv of this.diffViews) {
      if (dv.model instanceof DecisionStringDiffModel) {
        dv.model.invalidate();
      }
      dv.syncModel();
    }
  }
  private updateDiffViews() {
     /* before updating the diffViews, baseEditor needs to be cleared from its pickers*/
    this.clearBaseEditorPickers();
    for (let dv of this.diffViews) {
      dv.updateView(dv.baseEditorWidget.cm, dv.remoteEditorWidget.cm);
    }
  }

  private clearBaseEditorPickers() {
    /* baseEditor is cumulating pickers from different diffViews*/
    /*  since this editor is common to the 3 diffviews */
    let effects: StateEffect<unknown>[] = [];
    effects.push(removeGutterMarkerEffect.of({type: 'all'}));
    effects.push(removeLineChunkMappingEffect.of({type: "picker"}));
    this.base.cm.dispatch({effects});
  }

  gridPanel: Panel;
  subPanel1: Panel;
  subPanel2: Panel;
  left: DiffView | null;
  right: DiffView | null;
  merge: DiffView | null;
  base: EditorWidget;
  options: any;
  diffViews: DiffView[];
  aligning: boolean;
  measuring: number;
}
// General utilities
function elt(
  tag: string,
  content?: string | HTMLElement[] | null,
  className?: string | null,
  style?: string | null
): HTMLElement {
  let e = document.createElement(tag);
  if (className) {
    e.className = className;
  }
  if (style) {
    e.style.cssText = style;
  }
  if (typeof content === 'string') {
    e.appendChild(document.createTextNode(content));
  } else if (content) {
    for (let i = 0; i < content.length; ++i) {
      e.appendChild(content[i]);
    }
  }
  return e;
}<|MERGE_RESOLUTION|>--- conflicted
+++ resolved
@@ -1099,6 +1099,7 @@
     this.aligning = true;
     // Find matching lines
     let linesToAlign = findAlignedLines(this.diffViews);
+
     // Function modifying DOM to perform alignment:
     let self: MergeView = this;
     let editors: EditorView[] = [self.base.cm];
@@ -1110,106 +1111,11 @@
         builders.push(new RangeSetBuilder<Decoration>());
       }
 
-<<<<<<< HEAD
-      let index_max = editors.length*linesToAlign.length;
-      let paddingsPositions: number[] = new Array(index_max).fill(0)
-      let paddingsHeights: number[] = new Array(index_max).fill(0)
-      let sumDeltas: number[] = new Array(index_max).fill(0)
-      let delta: number[] = new Array(index_max).fill(0)
-      let new_alignment:number[]=new Array(editors.length).fill(0);
-      let new_editor_number_of_lines = new Array(editors.length).fill(0)
-
-      for (let ln = 0; ln < linesToAlign.length; ln++) {
-        console.log('***************************');
-        console.log('ln=', ln)
-        for (let i = 0; i < editors.length; i++) {
-          let curr_index = (ln*editors.length) + i;
-          let prev_index = ((ln-1)*editors.length) + i;
-          let alignment:number[] = linesToAlign[ln];
-          if (alignment[i] !== null) {
-            if (ln ===0 ){
-              delta[curr_index] = Math.abs(alignment[i] - Math.max(...alignment));
-              new_editor_number_of_lines[i] = editors[i].state.doc.lines + Math.abs(delta[curr_index])
-              sumDeltas[curr_index]+= delta[curr_index];
-              paddingsHeights[curr_index] = delta[curr_index] * lineHeight;
-              new_editor_number_of_lines[i] = editors[i].state.doc.lines + sumDeltas[curr_index]
-              new_alignment[i]= alignment[i];
-              paddingsPositions[curr_index] = new_alignment[i];
-
-            } else {
-              if (editors.length<3) { /*******diff web application******/
-                if(i===0){
-                  new_alignment[i] =  alignment[i] + sumDeltas[(ln-1)*editors.length+i];
-                  new_alignment[i+1] =  alignment[i+1] + sumDeltas[(ln-1)*editors.length+i+1];
-                }
-                if(i===1){
-                  new_alignment[i-1] =  alignment[i-1] + sumDeltas[(ln-1)*editors.length+i-1];
-                  new_alignment[i] =  alignment[i] + sumDeltas[(ln-1)*editors.length+i];
-                }
-              } else { /*******merge web application******/
-                /*to be done*/
-              }
-              delta[curr_index] = Math.abs(new_alignment[i] - Math.max(...new_alignment));
-              sumDeltas[curr_index] = sumDeltas[prev_index] + delta[curr_index];
-              paddingsPositions[curr_index] = new_alignment[i];
-              paddingsHeights[curr_index] = delta[curr_index] * lineHeight;
-              new_editor_number_of_lines[i] = editors[i].state.doc.lines + sumDeltas[curr_index]
-            }
-          }
-          let offset: number = 0;
-          let height: number = paddingsHeights[curr_index];
-          let side : number = 1; /*padding inserted below*/
-          let pos: any;
-          console.log('i:',i)
-          console.log('new_alignment(i):',new_alignment[i]);
-          console.log('new number of lines:',new_editor_number_of_lines[i]);
-          let test = new PaddingWidget(height);
-          console.log('test:', test)
-
-
-          if (new_alignment[i] < editors[i].state.doc.lines) {
-            console.log('line of the padding:', paddingsPositions[curr_index]-1)
-            console.log('number of lines:', editors[i].state.doc.lines)
-            pos = {line: paddingsPositions[curr_index]-1, column: 0};
-            offset = posToOffset(editors[i].state.doc, pos);
-            side = -1;// padding inserted above
-            console.log('offset:', offset);
-            console.log('side:', side);
-
-            if(height>=lineHeight) {
-              builders[i].add(offset, offset, Decoration.widget({
-              widget: new PaddingWidget(height),
-              block: true,
-              side: side
-            }))
-
-          }
-        }
-        else {
-          if (new_alignment[i] < editors[i].state.doc.lines) {
-            console.log('line of the padding:', paddingsPositions[curr_index]-1)
-            console.log('number of lines:', editors[i].state.doc.lines)
-            pos = {line: paddingsPositions[curr_index]-1, column: 0};
-            offset = posToOffset(editors[i].state.doc, pos);
-            side = -1;// padding inserted above
-            console.log('offset:', offset);
-
-        }
-          console.log('Cant treat this case for the moment');
-      }
-      }
-    }
-
-    console.log('paddingsPositions',paddingsPositions);
-    console.log('paddingsHeights',paddingsHeights);
-    console.log('new_editor_number_of_lines:', new_editor_number_of_lines);
-    console.log('sumDeltas:', sumDeltas)
-=======
     const sumDeltas = new Array(editors.length).fill(0);
     const nLines = editors.map(editor => editor.state.doc.lines);
-    
+
     for (const alignment_ of linesToAlign) {
-      // console.log('alignement ', alignment_)
+      // console.log('alignment ', alignment_)
       // console.log('sumDeltas', sumDeltas)
       const alignment = alignment_.slice(0, 3)
       const lastLine = Math.max(...alignment);
@@ -1220,7 +1126,7 @@
       const minDelta = Math.min(...lineDeltas);
       const correctedDeltas = lineDeltas.map(line => line - minDelta);
       // console.log('correctedDeltas', correctedDeltas)
-    
+
       correctedDeltas.forEach((delta, idx) => {
         const side = -1;
         const line = alignment[idx] - 1;
@@ -1232,7 +1138,7 @@
             line,
             column: 0
           });
-    
+
           builders[idx].add(offset, offset, Decoration.widget({
             widget: new PaddingWidget(delta * lineHeight),
             block: true,
@@ -1257,14 +1163,13 @@
         }));
       }
     })
->>>>>>> eff078a3
+
 
     for (let i = 0; i < editors.length; i++) {
         let decoSet: DecorationSet = builders[i].finish();
         if (!RangeSet.eq([decoSet], [editors[i].state.field(paddingWidgetField)])) {
           editors[i].dispatch({ effects: replacePaddingWidgetEffect.of(decoSet) });
         }
-        console.log('after addition of paddings, number of lines is:',editors[i].state.doc.lines )
       }
 
     this.aligning = false;
